--- conflicted
+++ resolved
@@ -1,154 +1,71 @@
-# pylint: disable=protected-access,redefined-outer-name
-"""Tests for Gismeteo integration."""
+"""Tests for GisMeteo integration."""
+# pylint: disable=redefined-outer-name
 
 from unittest.mock import patch
 
 import pytest
-<<<<<<< HEAD
-from homeassistant.config_entries import ConfigEntryState
-from homeassistant.const import CONF_MODE, CONF_NAME, CONF_SENSORS
-=======
 from homeassistant.components.sensor import DOMAIN as SENSOR_DOMAIN
 from homeassistant.components.weather import DOMAIN as WEATHER_DOMAIN
 from homeassistant.config_entries import ConfigEntryState
->>>>>>> 9475947f
 from homeassistant.core import HomeAssistant
 from homeassistant.setup import async_setup_component
 from pytest_homeassistant_custom_component.common import MockConfigEntry, load_fixture
 
-from custom_components.gismeteo import _convert_yaml_config
 from custom_components.gismeteo.api import ApiError, GismeteoApiClient
-from custom_components.gismeteo.const import (
-    CONF_PLATFORM_FORMAT,
-    CONF_WEATHER,
-    DOMAIN,
-    DOMAIN_YAML,
-    FORECAST_MODE_HOURLY,
-    SENSOR,
-    WEATHER,
-)
+from custom_components.gismeteo.const import CONF_FORECAST, DOMAIN
 
-from .const import MOCK_CONFIG, MOCK_CONFIG_OPTIONS, MOCK_CONFIG_YAML
+from .const import MOCK_CONFIG
 
 
 @pytest.fixture()
-def gismeteo_config_entry():
+def gismeteo_config():
     """Make mock config entry."""
+    cfg = MOCK_CONFIG.copy()
+    cfg[CONF_FORECAST] = True
+
     return MockConfigEntry(
         domain=DOMAIN,
-        title="Test",
+        title="Home",
         unique_id="0123456",
-        data=MOCK_CONFIG,
-        options=MOCK_CONFIG_OPTIONS,
+        data=cfg,
     )
 
 
-async def test__convert_yaml_config():
-    """Test _convert_yaml_config function."""
-    yaml = {
-        CONF_NAME: "Home",
-    }
-    entry = {
-        CONF_NAME: "Home",
-    }
-    #
-    assert _convert_yaml_config(yaml) == entry
-    assert _convert_yaml_config(yaml) is not entry
+async def async_gismeteo_entry(
+    hass: HomeAssistant, gismeteo_config: MockConfigEntry
+) -> MockConfigEntry:
+    """Set up the Gismeteo integration in Home Assistant."""
+    gismeteo_config.add_to_hass(hass)
+    await hass.config_entries.async_setup(gismeteo_config.entry_id)
+    await hass.async_block_till_done()
 
-    yaml = {
-        CONF_NAME: "Home",
-        CONF_WEATHER: {"qwe": "asd"},
-    }
-    entry = {
-        CONF_NAME: "Home",
-        CONF_PLATFORM_FORMAT.format(WEATHER): True,
-        "qwe": "asd",
-    }
-    #
-    assert _convert_yaml_config(yaml) == entry
-    assert _convert_yaml_config(yaml) is not entry
-
-    yaml = {
-        CONF_NAME: "Home",
-        CONF_SENSORS: {"asd": "zxc"},
-    }
-    entry = {
-        CONF_NAME: "Home",
-        CONF_PLATFORM_FORMAT.format(SENSOR): True,
-        "asd": "zxc",
-    }
-    #
-    assert _convert_yaml_config(yaml) == entry
-    assert _convert_yaml_config(yaml) is not entry
-
-    yaml = {
-        CONF_NAME: "Home",
-        CONF_WEATHER: {"qwe": "asd"},
-        CONF_SENSORS: {"asd": "zxc"},
-    }
-    entry = {
-        CONF_NAME: "Home",
-        CONF_PLATFORM_FORMAT.format(WEATHER): True,
-        CONF_PLATFORM_FORMAT.format(SENSOR): True,
-        "qwe": "asd",
-        "asd": "zxc",
-    }
-    #
-    assert _convert_yaml_config(yaml) == entry
-    assert _convert_yaml_config(yaml) is not entry
+    return gismeteo_config
 
 
-async def async_gismeteo_setup(hass: HomeAssistant, config_entry: MockConfigEntry):
-    """Set up the Gismeteo integration in Home Assistant."""
-    config_entry.add_to_hass(hass)
-    await hass.config_entries.async_setup(config_entry.entry_id)
+async def test_async_setup(hass: HomeAssistant):
+    """Test a successful setup component."""
+    await async_setup_component(hass, DOMAIN, {})
     await hass.async_block_till_done()
 
-    return config_entry
 
+async def test_async_setup_entry(hass: HomeAssistant, gismeteo_config, gismeteo_api):
+    """Test a successful setup entry."""
+    await async_gismeteo_entry(hass, gismeteo_config)
 
-async def test_async_setup(hass: HomeAssistant, gismeteo_api):
-    """Test a successful setup component."""
-    assert DOMAIN not in hass.data
-    assert DOMAIN_YAML not in hass.data
-
-    await async_setup_component(hass, DOMAIN, {DOMAIN: MOCK_CONFIG_YAML})
-    await hass.async_block_till_done()
-
-    expected_config = MOCK_CONFIG_YAML.copy()
-    expected_config["home"][CONF_WEATHER] = {CONF_MODE: FORECAST_MODE_HOURLY}
-
-    assert DOMAIN in hass.data
-    assert len(hass.data[DOMAIN]) == 2
-    assert "home" in hass.data[DOMAIN]
-    assert DOMAIN_YAML in hass.data
-    assert hass.data[DOMAIN_YAML] == expected_config
-
-    state = hass.states.get(f"{WEATHER}.home")
+    state = hass.states.get(f"{WEATHER_DOMAIN}.home")
     assert state is not None
     assert state.state == "snowy"
 
-    state = hass.states.get(f"{SENSOR}.home_condition")
+    state = hass.states.get(f"{SENSOR_DOMAIN}.home_condition")
     assert state is not None
     assert state.state == "snowy"
 
-
-async def test_async_setup_entry(
-    hass: HomeAssistant, gismeteo_config_entry, gismeteo_api
-):
-    """Test a successful setup entry."""
-    await async_gismeteo_setup(hass, gismeteo_config_entry)
-
-    state = hass.states.get(f"{WEATHER}.home")
+    state = hass.states.get(f"{SENSOR_DOMAIN}.home_3h_forecast")
     assert state is not None
-    assert state.state == "snowy"
-
-    state = hass.states.get(f"{SENSOR}.home_condition")
-    assert state is not None
-    assert state.state == "snowy"
+    assert state.state == "clear-night"
 
 
-async def test_config_not_ready(hass: HomeAssistant, gismeteo_config_entry):
+async def test_config_not_ready(hass: HomeAssistant, gismeteo_config):
     """Test for setup failure if connection to Gismeteo is missing."""
     location_data = load_fixture("location.xml")
 
@@ -159,19 +76,15 @@
         raise ApiError
 
     with patch.object(GismeteoApiClient, "_async_get_data", side_effect=mock_data):
-        gismeteo_config_entry.add_to_hass(hass)
-        await hass.config_entries.async_setup(gismeteo_config_entry.entry_id)
+        gismeteo_config.add_to_hass(hass)
+        await hass.config_entries.async_setup(gismeteo_config.entry_id)
 
-<<<<<<< HEAD
-        assert gismeteo_config_entry.state == ConfigEntryState.SETUP_RETRY
-=======
         assert gismeteo_config.state == ConfigEntryState.SETUP_RETRY
->>>>>>> 9475947f
 
 
-async def test_unload_entry(hass: HomeAssistant, gismeteo_config_entry, gismeteo_api):
+async def test_unload_entry(hass: HomeAssistant, gismeteo_config, gismeteo_api):
     """Test successful unload of entry."""
-    entry = await async_gismeteo_setup(hass, gismeteo_config_entry)
+    entry = await async_gismeteo_entry(hass, gismeteo_config)
 
     assert len(hass.config_entries.async_entries(DOMAIN)) == 1
     assert entry.state == ConfigEntryState.LOADED
