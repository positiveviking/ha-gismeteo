"""Tests for GisMeteo integration."""
<<<<<<< HEAD
# pylint: disable=redefined-outer-name

from unittest.mock import patch

import pytest
from pytest_homeassistant_custom_component.common import MockConfigEntry, load_fixture

from custom_components.gismeteo.api import ApiError, GismeteoApiClient
from custom_components.gismeteo.const import CONF_FORECAST, DOMAIN
from homeassistant.components.sensor import DOMAIN as SENSOR_DOMAIN
from homeassistant.components.weather import DOMAIN as WEATHER_DOMAIN
from homeassistant.config_entries import ConfigEntryState
from homeassistant.core import HomeAssistant
from homeassistant.setup import async_setup_component

from .const import MOCK_CONFIG


@pytest.fixture()
def gismeteo_config():
    """Make mock config entry."""
    cfg = MOCK_CONFIG.copy()
    cfg[CONF_FORECAST] = True

    return MockConfigEntry(
        domain=DOMAIN,
        title="Home",
        unique_id="0123456",
        data=cfg,
    )


async def async_gismeteo_entry(
    hass: HomeAssistant, gismeteo_config: MockConfigEntry
) -> MockConfigEntry:
    """Set up the Gismeteo integration in Home Assistant."""
    gismeteo_config.add_to_hass(hass)
    await hass.config_entries.async_setup(gismeteo_config.entry_id)
    await hass.async_block_till_done()

    return gismeteo_config
=======

# pylint: disable=redefined-outer-name
from unittest.mock import patch

from pytest_homeassistant_custom_component.common import MockConfigEntry, load_fixture

from custom_components.gismeteo import _convert_yaml_config, deslugify
from custom_components.gismeteo.api import ApiError, GismeteoApiClient
from custom_components.gismeteo.const import CONF_PLATFORM_FORMAT, DOMAIN, DOMAIN_YAML
from homeassistant.components.sensor import DOMAIN as SENSOR_DOMAIN
from homeassistant.components.weather import DOMAIN as WEATHER_DOMAIN
from homeassistant.config_entries import SOURCE_IMPORT, ConfigEntry, ConfigEntryState
from homeassistant.const import CONF_SENSORS
from homeassistant.core import HomeAssistant
from homeassistant.setup import async_setup_component

from .const import (
    FAKE_CONFIG,
    FAKE_CONFIG_OPTIONS,
    FAKE_CONFIG_YAML,
    FAKE_NAME,
    FAKE_UNIQUE_ID,
)


async def test_deslugify():
    """Test deslugify string."""
    assert deslugify("") == ""
    assert deslugify("qwe") == "Qwe"
    assert deslugify("asd_zxc__qwe") == "Asd zxc  qwe"


async def async_init_integration(
    hass: HomeAssistant,
    config_entry: ConfigEntry | None = None,
) -> MockConfigEntry:
    """Set up the Gismeteo integration in Home Assistant."""
    if config_entry is None:
        config_entry = MockConfigEntry(
            domain=DOMAIN,
            title=FAKE_NAME,
            unique_id=FAKE_UNIQUE_ID,
            data=FAKE_CONFIG,
            options=FAKE_CONFIG_OPTIONS,
        )

    config_entry.add_to_hass(hass)

    await hass.config_entries.async_setup(config_entry.entry_id)
    await hass.async_block_till_done()

    return config_entry
>>>>>>> df3a1cc2


async def test_async_setup(hass: HomeAssistant):
    """Test a successful setup component."""
    await async_setup_component(hass, DOMAIN, {})
    await hass.async_block_till_done()


<<<<<<< HEAD
async def test_async_setup_entry(hass: HomeAssistant, gismeteo_config, gismeteo_api):
    """Test a successful setup entry."""
    await async_gismeteo_entry(hass, gismeteo_config)
=======
async def test_async_setup_yaml(hass: HomeAssistant):
    """Test a successful setup component from YAML."""
    with patch.object(hass.config_entries.flow, "async_init") as init:
        await async_setup_component(hass, DOMAIN, {DOMAIN: FAKE_CONFIG_YAML})
        await hass.async_block_till_done()

        assert hass.data[DOMAIN_YAML] == FAKE_CONFIG_YAML
        assert init.call_count == 1


def test__convert_yaml_config():
    """Test convert YAML config to EntryFlow config."""
    assert not _convert_yaml_config({})
    assert _convert_yaml_config({"qwe": "asd"}) == {"qwe": "asd"}

    cfg = {
        CONF_SENSORS: {"zxc": "qwe"},
    }
    expected = {
        "zxc": "qwe",
        CONF_PLATFORM_FORMAT.format(SENSOR_DOMAIN): True,
    }
    assert _convert_yaml_config(cfg) == expected


async def test_async_setup_entry(hass: HomeAssistant, gismeteo_api):
    """Test a successful setup entry."""
    await async_init_integration(hass)
>>>>>>> df3a1cc2

    state = hass.states.get(f"{WEATHER_DOMAIN}.home")
    assert state is not None
    assert state.state == "snowy"

    state = hass.states.get(f"{SENSOR_DOMAIN}.home_condition")
    assert state is not None
    assert state.state == "snowy"

<<<<<<< HEAD
    state = hass.states.get(f"{SENSOR_DOMAIN}.home_3h_forecast")
    assert state is not None
    assert state.state == "clear-night"


async def test_config_not_ready(hass: HomeAssistant, gismeteo_config):
=======

async def test_async_setup_entry_yaml(hass: HomeAssistant, gismeteo_api):
    """Test a successful setup entry from YAML."""
    hass.data[DOMAIN_YAML] = FAKE_CONFIG_YAML

    await async_init_integration(
        hass,
        MockConfigEntry(
            domain=DOMAIN,
            source=SOURCE_IMPORT,
            title=FAKE_NAME,
            unique_id=FAKE_UNIQUE_ID,
            data={},
        ),
    )
    await hass.async_block_till_done(True)

    state = hass.states.get(f"{WEATHER_DOMAIN}.home")
    assert state is not None
    assert state.state == "snowy"

    state = hass.states.get(f"{SENSOR_DOMAIN}.home_condition")
    assert state is not None
    assert state.state == "snowy"


async def test_config_not_ready(hass: HomeAssistant):
>>>>>>> df3a1cc2
    """Test for setup failure if connection to Gismeteo is missing."""
    location_data = load_fixture("location.xml")

    # pylint: disable=unused-argument
    def mock_data(*args, **kwargs):
        if args[0].find("/cities/") >= 0:
            return location_data
        raise ApiError

    with patch.object(GismeteoApiClient, "_async_get_data", side_effect=mock_data):
<<<<<<< HEAD
        gismeteo_config.add_to_hass(hass)
        await hass.config_entries.async_setup(gismeteo_config.entry_id)

        assert gismeteo_config.state == ConfigEntryState.SETUP_RETRY


async def test_unload_entry(hass: HomeAssistant, gismeteo_config, gismeteo_api):
    """Test successful unload of entry."""
    entry = await async_gismeteo_entry(hass, gismeteo_config)
=======
        entry = await async_init_integration(hass)

        assert entry.state == ConfigEntryState.SETUP_RETRY


async def test_unload_entry(hass: HomeAssistant, gismeteo_api):
    """Test successful unload of entry."""
    entry = await async_init_integration(hass)
>>>>>>> df3a1cc2

    assert len(hass.config_entries.async_entries(DOMAIN)) == 1
    assert entry.state == ConfigEntryState.LOADED

    assert await hass.config_entries.async_unload(entry.entry_id)
    await hass.async_block_till_done()

    assert entry.state == ConfigEntryState.NOT_LOADED
    assert not hass.data.get(DOMAIN)<|MERGE_RESOLUTION|>--- conflicted
+++ resolved
@@ -1,47 +1,4 @@
 """Tests for GisMeteo integration."""
-<<<<<<< HEAD
-# pylint: disable=redefined-outer-name
-
-from unittest.mock import patch
-
-import pytest
-from pytest_homeassistant_custom_component.common import MockConfigEntry, load_fixture
-
-from custom_components.gismeteo.api import ApiError, GismeteoApiClient
-from custom_components.gismeteo.const import CONF_FORECAST, DOMAIN
-from homeassistant.components.sensor import DOMAIN as SENSOR_DOMAIN
-from homeassistant.components.weather import DOMAIN as WEATHER_DOMAIN
-from homeassistant.config_entries import ConfigEntryState
-from homeassistant.core import HomeAssistant
-from homeassistant.setup import async_setup_component
-
-from .const import MOCK_CONFIG
-
-
-@pytest.fixture()
-def gismeteo_config():
-    """Make mock config entry."""
-    cfg = MOCK_CONFIG.copy()
-    cfg[CONF_FORECAST] = True
-
-    return MockConfigEntry(
-        domain=DOMAIN,
-        title="Home",
-        unique_id="0123456",
-        data=cfg,
-    )
-
-
-async def async_gismeteo_entry(
-    hass: HomeAssistant, gismeteo_config: MockConfigEntry
-) -> MockConfigEntry:
-    """Set up the Gismeteo integration in Home Assistant."""
-    gismeteo_config.add_to_hass(hass)
-    await hass.config_entries.async_setup(gismeteo_config.entry_id)
-    await hass.async_block_till_done()
-
-    return gismeteo_config
-=======
 
 # pylint: disable=redefined-outer-name
 from unittest.mock import patch
@@ -94,7 +51,6 @@
     await hass.async_block_till_done()
 
     return config_entry
->>>>>>> df3a1cc2
 
 
 async def test_async_setup(hass: HomeAssistant):
@@ -103,11 +59,6 @@
     await hass.async_block_till_done()
 
 
-<<<<<<< HEAD
-async def test_async_setup_entry(hass: HomeAssistant, gismeteo_config, gismeteo_api):
-    """Test a successful setup entry."""
-    await async_gismeteo_entry(hass, gismeteo_config)
-=======
 async def test_async_setup_yaml(hass: HomeAssistant):
     """Test a successful setup component from YAML."""
     with patch.object(hass.config_entries.flow, "async_init") as init:
@@ -136,7 +87,6 @@
 async def test_async_setup_entry(hass: HomeAssistant, gismeteo_api):
     """Test a successful setup entry."""
     await async_init_integration(hass)
->>>>>>> df3a1cc2
 
     state = hass.states.get(f"{WEATHER_DOMAIN}.home")
     assert state is not None
@@ -146,14 +96,6 @@
     assert state is not None
     assert state.state == "snowy"
 
-<<<<<<< HEAD
-    state = hass.states.get(f"{SENSOR_DOMAIN}.home_3h_forecast")
-    assert state is not None
-    assert state.state == "clear-night"
-
-
-async def test_config_not_ready(hass: HomeAssistant, gismeteo_config):
-=======
 
 async def test_async_setup_entry_yaml(hass: HomeAssistant, gismeteo_api):
     """Test a successful setup entry from YAML."""
@@ -181,7 +123,6 @@
 
 
 async def test_config_not_ready(hass: HomeAssistant):
->>>>>>> df3a1cc2
     """Test for setup failure if connection to Gismeteo is missing."""
     location_data = load_fixture("location.xml")
 
@@ -192,17 +133,6 @@
         raise ApiError
 
     with patch.object(GismeteoApiClient, "_async_get_data", side_effect=mock_data):
-<<<<<<< HEAD
-        gismeteo_config.add_to_hass(hass)
-        await hass.config_entries.async_setup(gismeteo_config.entry_id)
-
-        assert gismeteo_config.state == ConfigEntryState.SETUP_RETRY
-
-
-async def test_unload_entry(hass: HomeAssistant, gismeteo_config, gismeteo_api):
-    """Test successful unload of entry."""
-    entry = await async_gismeteo_entry(hass, gismeteo_config)
-=======
         entry = await async_init_integration(hass)
 
         assert entry.state == ConfigEntryState.SETUP_RETRY
@@ -211,7 +141,6 @@
 async def test_unload_entry(hass: HomeAssistant, gismeteo_api):
     """Test successful unload of entry."""
     entry = await async_init_integration(hass)
->>>>>>> df3a1cc2
 
     assert len(hass.config_entries.async_entries(DOMAIN)) == 1
     assert entry.state == ConfigEntryState.LOADED
