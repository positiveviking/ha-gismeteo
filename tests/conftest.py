--- conflicted
+++ resolved
@@ -17,19 +17,13 @@
 # See here for more info: https://docs.pytest.org/en/latest/fixture.html (note that
 # pytest includes fixtures OOB which you can use as defined on this page)
 import asyncio
-<<<<<<< HEAD
-from unittest.mock import patch
-
-import pytest
-=======
 from unittest.mock import MagicMock, patch
 
 import pytest
-from homeassistant.util import dt as dt_util
->>>>>>> df3a1cc2
 from pytest_homeassistant_custom_component.common import load_fixture
 
 from custom_components.gismeteo import GismeteoApiClient
+from homeassistant.util import dt as dt_util
 
 pytest_plugins = "pytest_homeassistant_custom_component"  # pylint: disable=invalid-name
 
@@ -48,8 +42,9 @@
 @pytest.fixture(name="skip_notifications", autouse=True)
 def skip_notifications_fixture():
     """Skip notification calls."""
-    with patch("homeassistant.components.persistent_notification.async_create"), patch(
-        "homeassistant.components.persistent_notification.async_dismiss"
+    with (
+        patch("homeassistant.components.persistent_notification.async_create"),
+        patch("homeassistant.components.persistent_notification.async_dismiss"),
     ):
         yield
 
@@ -59,14 +54,6 @@
     """Make mock Gismeteo API client."""
     location_data = load_fixture("location.xml")
     forecast_data = load_fixture("forecast.xml")
-<<<<<<< HEAD
-
-    # pylint: disable=unused-argument
-    def mock_data(*args, **kwargs):
-        return location_data if args[0].find("/cities/") >= 0 else forecast_data
-
-    with patch.object(GismeteoApiClient, "_async_get_data", side_effect=mock_data):
-=======
     forecast_parsed_data = load_fixture("forecast_parsed.html")
 
     # pylint: disable=unused-argument
@@ -74,17 +61,21 @@
         return (
             location_data
             if args[0].find("/cities/") >= 0
-            else forecast_data
-            if args[0].find("/forecast/") >= 0
-            else forecast_parsed_data
+            else (
+                forecast_data
+                if args[0].find("/forecast/") >= 0
+                else forecast_parsed_data
+            )
         )
 
-    with patch.object(
-        GismeteoApiClient, "_async_get_data", side_effect=mock_data
-    ), patch.object(
-        dt_util, "now", return_value=dt_util.parse_datetime("2021-02-21T16:16:00+03:00")
+    with (
+        patch.object(GismeteoApiClient, "_async_get_data", side_effect=mock_data),
+        patch.object(
+            dt_util,
+            "now",
+            return_value=dt_util.parse_datetime("2021-02-21T16:16:00+03:00"),
+        ),
     ):
->>>>>>> df3a1cc2
         yield
 
 
