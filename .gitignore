--- conflicted
+++ resolved
@@ -51,13 +51,13 @@
 pythonenv*
 .env
 .venv
-<<<<<<< HEAD
+.coverage
+.idea
 env/
 venv/
 ENV/
 env.bak/
 venv.bak/
-/.idea/
 
 # mkdocs documentation
 /site
@@ -69,8 +69,4 @@
 
 /custom_components/__init__.py
 /test*.py
-secrets.yaml
-=======
-.coverage
-.idea
->>>>>>> cb91d2f5
+secrets.yaml