--- conflicted
+++ resolved
@@ -141,58 +141,7 @@
     def state(self):
         """Return the state."""
         try:
-<<<<<<< HEAD
             return getattr(self._gismeteo, self._kind)()
-=======
-            if self._kind == "condition":
-                self._state = self._gismeteo.condition()
-            elif self._kind == "forecast":
-                self._state = self._gismeteo.forecast()[0][ATTR_FORECAST_CONDITION]
-            elif self._kind == "temperature":
-                self._state = self._gismeteo.temperature()
-            elif self._kind == "temperature_feels_like":
-                self._state = self._gismeteo.temperature_feels_like()
-            elif self._kind == "wind_speed":
-                self._state = self._gismeteo.wind_speed_ms()
-            elif self._kind == "wind_bearing":
-                self._state = self._gismeteo.wind_bearing()
-            elif self._kind == "humidity":
-                self._state = self._gismeteo.humidity()
-            elif self._kind == "pressure":
-                self._state = self._gismeteo.pressure_hpa()
-            elif self._kind == "pressure_mmhg":
-                self._state = self._gismeteo.pressure_mmhg()
-            elif self._kind == "clouds":
-                self._state = int(data.get(ATTR_WEATHER_CLOUDINESS) * 100 / 3)
-            elif self._kind == "rain":
-                self._state = (
-                    (
-                        data.get(ATTR_WEATHER_PRECIPITATION_AMOUNT)
-                        or PRECIPITATION_AMOUNT[
-                            data.get(ATTR_WEATHER_PRECIPITATION_INTENSITY)
-                        ]
-                    )
-                    if data.get(ATTR_WEATHER_PRECIPITATION_TYPE) in [1, 3]
-                    else 0
-                )
-            elif self._kind == "snow":
-                self._state = (
-                    (
-                        data.get(ATTR_WEATHER_PRECIPITATION_AMOUNT)
-                        or PRECIPITATION_AMOUNT[
-                            data.get(ATTR_WEATHER_PRECIPITATION_INTENSITY)
-                        ]
-                    )
-                    if data.get(ATTR_WEATHER_PRECIPITATION_TYPE) in [2, 3]
-                    else 0
-                )
-            elif self._kind == "storm":
-                self._state = data.get(ATTR_WEATHER_STORM)
-            elif self._kind == "geomagnetic":
-                self._state = data.get(ATTR_WEATHER_GEOMAGNETIC_FIELD)
-            elif self._kind == "water_temperature":
-                self._state = self._gismeteo.water_temperature()
->>>>>>> 8a0206e2
 
         except KeyError:  # pragma: no cover
             _LOGGER.warning("Condition is currently not available: %s", self._kind)
