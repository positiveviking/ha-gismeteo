"""Constants for integration_blueprint."""
<<<<<<< HEAD

from typing import Final

from homeassistant.const import Platform

# Base component constants
NAME: Final = "Integration blueprint"
DOMAIN: Final = "integration_blueprint"
VERSION: Final = "0.1.0"
ATTRIBUTION: Final = "Data provided by http://jsonplaceholder.typicode.com/"
ISSUE_URL: Final = "https://github.com/Limych/ha-blueprint/issues"

STARTUP_MESSAGE: Final = f"""
-------------------------------------------------------------------
{NAME}
Version: {VERSION}
This is a custom integration!
If you have ANY issues with this you need to open an issue here:
{ISSUE_URL}
-------------------------------------------------------------------
"""

# Icons
ICON: Final = "mdi:format-quote-close"

# Device classes
BINARY_SENSOR_DEVICE_CLASS: Final = "connectivity"

# Platforms
PLATFORMS: Final = [
    Platform.BINARY_SENSOR,
    Platform.SENSOR,
    Platform.SWITCH,
]

# Configuration and options
CONF_ENABLED: Final = "enabled"

# Defaults
DEFAULT_NAME: Final = DOMAIN

# Attributes
ATTR_INTEGRATION: Final = "integration"
=======
from logging import Logger, getLogger

LOGGER: Logger = getLogger(__package__)

NAME = "Integration blueprint"
DOMAIN = "integration_blueprint"
VERSION = "0.0.0"
ATTRIBUTION = "Data provided by http://jsonplaceholder.typicode.com/"
>>>>>>> 8692bd8a
<|MERGE_RESOLUTION|>--- conflicted
+++ resolved
@@ -1,49 +1,4 @@
 """Constants for integration_blueprint."""
-<<<<<<< HEAD
-
-from typing import Final
-
-from homeassistant.const import Platform
-
-# Base component constants
-NAME: Final = "Integration blueprint"
-DOMAIN: Final = "integration_blueprint"
-VERSION: Final = "0.1.0"
-ATTRIBUTION: Final = "Data provided by http://jsonplaceholder.typicode.com/"
-ISSUE_URL: Final = "https://github.com/Limych/ha-blueprint/issues"
-
-STARTUP_MESSAGE: Final = f"""
--------------------------------------------------------------------
-{NAME}
-Version: {VERSION}
-This is a custom integration!
-If you have ANY issues with this you need to open an issue here:
-{ISSUE_URL}
--------------------------------------------------------------------
-"""
-
-# Icons
-ICON: Final = "mdi:format-quote-close"
-
-# Device classes
-BINARY_SENSOR_DEVICE_CLASS: Final = "connectivity"
-
-# Platforms
-PLATFORMS: Final = [
-    Platform.BINARY_SENSOR,
-    Platform.SENSOR,
-    Platform.SWITCH,
-]
-
-# Configuration and options
-CONF_ENABLED: Final = "enabled"
-
-# Defaults
-DEFAULT_NAME: Final = DOMAIN
-
-# Attributes
-ATTR_INTEGRATION: Final = "integration"
-=======
 from logging import Logger, getLogger
 
 LOGGER: Logger = getLogger(__package__)
@@ -51,5 +6,4 @@
 NAME = "Integration blueprint"
 DOMAIN = "integration_blueprint"
 VERSION = "0.0.0"
-ATTRIBUTION = "Data provided by http://jsonplaceholder.typicode.com/"
->>>>>>> 8692bd8a
+ATTRIBUTION = "Data provided by http://jsonplaceholder.typicode.com/"