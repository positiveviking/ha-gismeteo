"""Switch platform for integration_blueprint."""
<<<<<<< HEAD
from homeassistant.components.switch import SwitchEntity
from homeassistant.const import Platform
from homeassistant.core import HomeAssistant

from .const import DEFAULT_NAME, DOMAIN, ICON
=======
from __future__ import annotations

from homeassistant.components.switch import SwitchEntity, SwitchEntityDescription

from .const import DOMAIN
from .coordinator import BlueprintDataUpdateCoordinator
>>>>>>> 8692bd8a
from .entity import IntegrationBlueprintEntity

ENTITY_DESCRIPTIONS = (
    SwitchEntityDescription(
        key="integration_blueprint",
        name="Integration Switch",
        icon="mdi:format-quote-close",
    ),
)


<<<<<<< HEAD
async def async_setup_entry(hass: HomeAssistant, entry, async_add_entities):
    """Set up sensor platform."""
    coordinator = hass.data[DOMAIN][entry.entry_id]
    async_add_entities([IntegrationBlueprintBinarySwitch(coordinator, entry)])
=======
async def async_setup_entry(hass, entry, async_add_devices):
    """Set up the sensor platform."""
    coordinator = hass.data[DOMAIN][entry.entry_id]
    async_add_devices(
        IntegrationBlueprintSwitch(
            coordinator=coordinator,
            entity_description=entity_description,
        )
        for entity_description in ENTITY_DESCRIPTIONS
    )
>>>>>>> 8692bd8a


class IntegrationBlueprintSwitch(IntegrationBlueprintEntity, SwitchEntity):
    """integration_blueprint switch class."""

    def __init__(
        self,
        coordinator: BlueprintDataUpdateCoordinator,
        entity_description: SwitchEntityDescription,
    ) -> None:
        """Initialize the switch class."""
        super().__init__(coordinator)
        self.entity_description = entity_description

    @property
    def is_on(self) -> bool:
        """Return true if the switch is on."""
        return self.coordinator.data.get("title", "") == "foo"

    async def async_turn_on(self, **_: any) -> None:
        """Turn on the switch."""
        await self.coordinator.api.async_set_title("bar")
        await self.coordinator.async_request_refresh()

    async def async_turn_off(self, **_: any) -> None:
        """Turn off the switch."""
        await self.coordinator.api.async_set_title("foo")
<<<<<<< HEAD
        await self.coordinator.async_request_refresh()

    @property
    def name(self):
        """Return the name of the switch."""
        return f"{DEFAULT_NAME}_{Platform.SWITCH}"

    @property
    def icon(self):
        """Return the icon of this switch."""
        return ICON

    @property
    def is_on(self):
        """Return true if the switch is on."""
        return self.coordinator.data.get("title", "") == "foo"
=======
        await self.coordinator.async_request_refresh()
>>>>>>> 8692bd8a
<|MERGE_RESOLUTION|>--- conflicted
+++ resolved
@@ -1,18 +1,10 @@
 """Switch platform for integration_blueprint."""
-<<<<<<< HEAD
-from homeassistant.components.switch import SwitchEntity
-from homeassistant.const import Platform
-from homeassistant.core import HomeAssistant
-
-from .const import DEFAULT_NAME, DOMAIN, ICON
-=======
 from __future__ import annotations
 
 from homeassistant.components.switch import SwitchEntity, SwitchEntityDescription
 
 from .const import DOMAIN
 from .coordinator import BlueprintDataUpdateCoordinator
->>>>>>> 8692bd8a
 from .entity import IntegrationBlueprintEntity
 
 ENTITY_DESCRIPTIONS = (
@@ -24,12 +16,6 @@
 )
 
 
-<<<<<<< HEAD
-async def async_setup_entry(hass: HomeAssistant, entry, async_add_entities):
-    """Set up sensor platform."""
-    coordinator = hass.data[DOMAIN][entry.entry_id]
-    async_add_entities([IntegrationBlueprintBinarySwitch(coordinator, entry)])
-=======
 async def async_setup_entry(hass, entry, async_add_devices):
     """Set up the sensor platform."""
     coordinator = hass.data[DOMAIN][entry.entry_id]
@@ -40,7 +26,6 @@
         )
         for entity_description in ENTITY_DESCRIPTIONS
     )
->>>>>>> 8692bd8a
 
 
 class IntegrationBlueprintSwitch(IntegrationBlueprintEntity, SwitchEntity):
@@ -68,23 +53,4 @@
     async def async_turn_off(self, **_: any) -> None:
         """Turn off the switch."""
         await self.coordinator.api.async_set_title("foo")
-<<<<<<< HEAD
-        await self.coordinator.async_request_refresh()
-
-    @property
-    def name(self):
-        """Return the name of the switch."""
-        return f"{DEFAULT_NAME}_{Platform.SWITCH}"
-
-    @property
-    def icon(self):
-        """Return the icon of this switch."""
-        return ICON
-
-    @property
-    def is_on(self):
-        """Return true if the switch is on."""
-        return self.coordinator.data.get("title", "") == "foo"
-=======
-        await self.coordinator.async_request_refresh()
->>>>>>> 8692bd8a
+        await self.coordinator.async_request_refresh()