{
  "domain": "integration_blueprint",
  "name": "Integration blueprint",
<<<<<<< HEAD
  "version": "0.1.0",
  "documentation": "https://github.com/Limych/ha-blueprint",
  "issue_tracker": "https://github.com/Limych/ha-blueprint/issues",
  "dependencies": [],
  "config_flow": true,
  "codeowners": [
    "@Limych"
  ],
  "requirements": [],
  "iot_class": "calculated"
=======
  "documentation": "https://github.com/custom-components/integration_blueprint",
  "iot_class": "cloud_polling",
  "issue_tracker": "https://github.com/custom-components/integration_blueprint/issues",
  "version": "0.0.0",
  "config_flow": true,
  "codeowners": [
    "@ludeeus"
  ]
>>>>>>> cb91d2f5
}<|MERGE_RESOLUTION|>--- conflicted
+++ resolved
@@ -1,7 +1,6 @@
 {
   "domain": "integration_blueprint",
   "name": "Integration blueprint",
-<<<<<<< HEAD
   "version": "0.1.0",
   "documentation": "https://github.com/Limych/ha-blueprint",
   "issue_tracker": "https://github.com/Limych/ha-blueprint/issues",
@@ -11,15 +10,5 @@
     "@Limych"
   ],
   "requirements": [],
-  "iot_class": "calculated"
-=======
-  "documentation": "https://github.com/custom-components/integration_blueprint",
-  "iot_class": "cloud_polling",
-  "issue_tracker": "https://github.com/custom-components/integration_blueprint/issues",
-  "version": "0.0.0",
-  "config_flow": true,
-  "codeowners": [
-    "@ludeeus"
-  ]
->>>>>>> cb91d2f5
+  "iot_class": "cloud_polling"
 }