{
    "name": "Gismeteo",
    "hacs": "1.6.0",
<<<<<<< HEAD
    "homeassistant": "0.118.0",
=======
    "homeassistant": "2022.6.0"
>>>>>>> 59ecff8a
}<|MERGE_RESOLUTION|>--- conflicted
+++ resolved
@@ -1,9 +1,5 @@
 {
     "name": "Gismeteo",
     "hacs": "1.6.0",
-<<<<<<< HEAD
-    "homeassistant": "0.118.0",
-=======
     "homeassistant": "2022.6.0"
->>>>>>> 59ecff8a
 }