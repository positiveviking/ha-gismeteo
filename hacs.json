{
<<<<<<< HEAD
    "name": "Gismeteo",
    "hacs": "1.6.0",
    "domains": [
        "binary_sensor",
        "sensor",
        "switch"
    ],
    "iot_class": "Cloud Polling",
    "homeassistant": "0.118.0",
    "domains": [
        "weather",
        "sensor"
    ]
=======
    "name": "Integration blueprint",
    "hacs": "1.6.0",
    "homeassistant": "0.118.0"
>>>>>>> 38a338f6
}<|MERGE_RESOLUTION|>--- conflicted
+++ resolved
@@ -1,21 +1,5 @@
 {
-<<<<<<< HEAD
     "name": "Gismeteo",
     "hacs": "1.6.0",
-    "domains": [
-        "binary_sensor",
-        "sensor",
-        "switch"
-    ],
-    "iot_class": "Cloud Polling",
     "homeassistant": "0.118.0",
-    "domains": [
-        "weather",
-        "sensor"
-    ]
-=======
-    "name": "Integration blueprint",
-    "hacs": "1.6.0",
-    "homeassistant": "0.118.0"
->>>>>>> 38a338f6
 }