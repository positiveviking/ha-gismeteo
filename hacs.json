{
<<<<<<< HEAD
    "name": "Gismeteo",
    "hacs": "1.6.0",
    "homeassistant": "2022.10.0"
=======
    "name": "",
    "filename": "integration_blueprint.zip",
    "hide_default_branch": true,
    "homeassistant": "2023.1.0",
    "render_readme": true,
    "zip_release": true
>>>>>>> 0d1fe64a
}<|MERGE_RESOLUTION|>--- conflicted
+++ resolved
@@ -1,14 +1,8 @@
 {
-<<<<<<< HEAD
     "name": "Gismeteo",
-    "hacs": "1.6.0",
-    "homeassistant": "2022.10.0"
-=======
-    "name": "",
-    "filename": "integration_blueprint.zip",
+    "filename": "gismeteo.zip",
     "hide_default_branch": true,
     "homeassistant": "2023.1.0",
     "render_readme": true,
     "zip_release": true
->>>>>>> 0d1fe64a
 }