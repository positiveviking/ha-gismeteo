{
    "name": "",
    "filename": "integration_blueprint.zip",
    "hide_default_branch": true,
<<<<<<< HEAD
    "homeassistant": "2023.1.0",
=======
    "homeassistant": "2023.8.0",
>>>>>>> 7a11f7b0
    "render_readme": true,
    "zip_release": true
}<|MERGE_RESOLUTION|>--- conflicted
+++ resolved
@@ -2,11 +2,7 @@
     "name": "",
     "filename": "integration_blueprint.zip",
     "hide_default_branch": true,
-<<<<<<< HEAD
-    "homeassistant": "2023.1.0",
-=======
     "homeassistant": "2023.8.0",
->>>>>>> 7a11f7b0
     "render_readme": true,
     "zip_release": true
 }