--- conflicted
+++ resolved
@@ -1,4 +1,3 @@
-<<<<<<< HEAD
 # Contribution guidelines
 
 Contributing to this project should be as easy and transparent as possible, whether it's:
@@ -18,10 +17,11 @@
 
 Pull requests are the best way to propose changes to the codebase.
 
-1. Fork the repo and create your branch from `master`.
+1. Fork the repo and create your branch from `main`.
 2. If you've changed something, update the documentation.
 3. Make sure your code lints (using black).
-4. Issue that pull request!
+4. Test you contribution.
+5. Issue that pull request!
 
 ## Any contributions you make will be under the MIT Software License
 
@@ -57,72 +57,9 @@
 It comes with development environment in a container, easy to launch
 if you use Visual Studio Code. With this container you will have a stand alone
 Home Assistant instance running and already configured with the included
-[`.devcontainer/configuration.yaml`](./.devcontainer/configuration.yaml)
-file.
-
-## License
-
-By contributing, you agree that your contributions will be licensed under its MIT License.
-=======
-# Contribution guidelines
-
-Contributing to this project should be as easy and transparent as possible, whether it's:
-
-- Reporting a bug
-- Discussing the current state of the code
-- Submitting a fix
-- Proposing new features
-
-## Github is used for everything
-
-Github is used to host code, to track issues and feature requests, as well as accept pull requests.
-
-Pull requests are the best way to propose changes to the codebase.
-
-1. Fork the repo and create your branch from `main`.
-2. If you've changed something, update the documentation.
-3. Make sure your code lints (using `scripts/lint`).
-4. Test you contribution.
-5. Issue that pull request!
-
-## Any contributions you make will be under the MIT Software License
-
-In short, when you submit code changes, your submissions are understood to be under the same [MIT License](http://choosealicense.com/licenses/mit/) that covers the project. Feel free to contact the maintainers if that's a concern.
-
-## Report bugs using Github's [issues](../../issues)
-
-GitHub issues are used to track public bugs.
-Report a bug by [opening a new issue](../../issues/new/choose); it's that easy!
-
-## Write bug reports with detail, background, and sample code
-
-**Great Bug Reports** tend to have:
-
-- A quick summary and/or background
-- Steps to reproduce
-  - Be specific!
-  - Give sample code if you can.
-- What you expected would happen
-- What actually happens
-- Notes (possibly including why you think this might be happening, or stuff you tried that didn't work)
-
-People *love* thorough bug reports. I'm not even kidding.
-
-## Use a Consistent Coding Style
-
-Use [black](https://github.com/ambv/black) to make sure the code follows the style.
-
-## Test your code modification
-
-This custom component is based on [integration_blueprint template](https://github.com/ludeeus/integration_blueprint).
-
-It comes with development environment in a container, easy to launch
-if you use Visual Studio Code. With this container you will have a stand alone
-Home Assistant instance running and already configured with the included
 [`configuration.yaml`](./config/configuration.yaml)
 file.
 
 ## License
 
-By contributing, you agree that your contributions will be licensed under its MIT License.
->>>>>>> 8692bd8a
+By contributing, you agree that your contributions will be licensed under its MIT License.