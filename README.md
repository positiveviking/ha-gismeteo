--- conflicted
+++ resolved
@@ -1,123 +1,6 @@
 *Please :star: this repo if you find it useful*
 
-<<<<<<< HEAD
 # Gismeteo Weather Provider for Home Assistant
-=======
-# Notice
-
-The component and platforms in this repository are not meant to be used by a
-user, but as a "blueprint" that custom component developers can build
-upon, to make more awesome stuff.
-
-HAVE FUN! 😎
-
-## Why?
-
-This is simple, by having custom_components look (README + structure) the same
-it is easier for developers to help each other and for users to start using them.
-
-If you are a developer and you want to add things to this "blueprint" that you think more
-developers will have use for, please open a PR to add it :)
-
-## What?
-
-This repository contains multiple files, here is a overview:
-
-File | Purpose
--- | --
-`.devcontainer/*` | Used for development/testing with VSCODE, more info in the readme file in that dir.
-`.github/ISSUE_TEMPLATE/feature_request.md` | Template for Feature Requests
-`.github/ISSUE_TEMPLATE/issue.md` | Template for issues
-`.github/settings.yml` | Probot settings to control the repository settings.
-`.vscode/tasks.json` | Tasks for the devcontainer.
-`custom_components/integration_blueprint/translations/*` | [Translation files.](https://developers.home-assistant.io/docs/internationalization/custom_integration)
-`custom_components/integration_blueprint/__init__.py` | The component file for the integration.
-`custom_components/integration_blueprint/api.py` | This is a sample API client.
-`custom_components/integration_blueprint/binary_sensor.py` | Binary sensor platform for the integration.
-`custom_components/integration_blueprint/config_flow.py` | Config flow file, this adds the UI configuration possibilities.
-`custom_components/integration_blueprint/const.py` | A file to hold shared variables/constants for the entire integration.
-`custom_components/integration_blueprint/manifest.json` | A [manifest file](https://developers.home-assistant.io/docs/en/creating_integration_manifest.html) for Home Assistant.
-`custom_components/integration_blueprint/sensor.py` | Sensor platform for the integration.
-`custom_components/integration_blueprint/switch.py` | Switch sensor platform for the integration.
-`tests/__init__.py` | Makes the `tests` folder a module.
-`tests/conftest.py` | Global [fixtures](https://docs.pytest.org/en/stable/fixture.html) used in tests to [patch](https://docs.python.org/3/library/unittest.mock.html#unittest.mock.patch) functions.
-`tests/test_api.py` | Tests for `custom_components/integration_blueprint/api.py`.
-`tests/test_config_flow.py` | Tests for `custom_components/integration_blueprint/config_flow.py`.
-`tests/test_init.py` | Tests for `custom_components/integration_blueprint/__init__.py`.
-`tests/test_switch.py` | Tests for `custom_components/integration_blueprint/switch.py`.
-`CONTRIBUTING.md` | Guidelines on how to contribute.
-`example.png` | Screenshot that demonstrate how it might look in the UI.
-`info.md` | An example on a info file (used by [hacs][hacs]).
-`LICENSE.md` | The license file for the project.
-`README.md` | The file you are reading now, should contain info about the integration, installation and configuration instructions.
-`requirements.txt` | Python packages used by this integration.
-`requirements-dev.txt` | Python packages used to provide [IntelliSense](https://code.visualstudio.com/docs/editor/intellisense)/code hints during development of this integration, typically includes packages in `requirements.txt` but may include additional packages
-`requirements-text.txt` | Python packages required to run the tests for this integration, typically includes packages in `requirements-dev.txt` but may include additional packages
-
-## How?
-
-* …or create a new repository on the command line:
-    ```bash
-    # Initialize your new origin repository
-    git init
-    git remote add origin https://github.com/YOUR_NEW_REPOSITORY
-
-    # Apply blueprint repository
-    git remote add blueprint https://github.com/Limych/ha-blueprint.git
-    git fetch blueprint dev
-    git reset --hard blueprint/dev
-    git branch -M dev
-
-    # Push changes to origin repository
-    git push -u origin dev
-    ```
-
-* …or apply blueprint to an existing repository from the command line:
-    ```bash
-    # Apply blueprint repository
-    git remote add blueprint https://github.com/Limych/ha-blueprint.git
-    git fetch blueprint dev
-    git merge blueprint/dev --allow-unrelated-histories
-
-    # Push changes to origin repository
-    git push -u origin dev
-    ```
-
-After these steps, your repository will developing on a own branch. But in parallel there will be this blueprint repository, new changes in which you can always apply with a couple of simple commands:
-```bash
-./bin/update
-git merge blueprint/dev
-```
-
-**Note:** Please, before starting to develop your own code, initialize the development environment with the command
-```bash
-./bin/setup
-```
-
-If you want to use all the potential and features of this blueprint template you
-should use devcontainer. See [.devcontainer/README.md](./.devcontainer/README.md) for more information.
-
-If you need to work on the python library in parallel of this integration
-(`sampleclient` in this example) there are different options. The following one seems
-easy to implement:
-
-- Create a dedicated branch for your python library on a public git repository (example: branch
-`dev` on `https://github.com/ludeeus/sampleclient`)
-- Update in the `manifest.json` file the `requirements` key to point on your development branch
-( example: `"requirements": ["git+https://github.com/ludeeus/sampleclient.git@dev#devp==0.0.1beta1"]`)
-- Each time you need to make a modification to your python library, push it to your
-development branch and increase the number of the python library version in `manifest.json` file
-to ensure Home Assistant update the code of the python library. (example `"requirements": ["git+https://...==0.0.1beta2"]`).
-
-
-***
-README content if this was a published component:
-***
-
-*Please :star: this repo if you find it useful*
-
-# integration_blueprint
->>>>>>> 69056e74
 
 [![GitHub Release][releases-shield]][releases]
 [![GitHub Activity][commits-shield]][commits]
@@ -364,14 +247,8 @@
 [releases]: https://github.com/Limych/ha-gismeteo/releases
 [releases-latest]: https://github.com/Limych/ha-gismeteo/releases/latest
 [user_profile]: https://github.com/Limych
-<<<<<<< HEAD
 [report_bug]: https://github.com/Limych/ha-gismeteo/issues/new?template=bug_report.md
 [suggest_idea]: https://github.com/Limych/ha-gismeteo/issues/new?template=feature_request.md
 [contributors]: https://github.com/Limych/ha-gismeteo/graphs/contributors
-=======
-[report_bug]: https://github.com/Limych/ha-blueprint/issues/new?template=bug_report.md
-[suggest_idea]: https://github.com/Limych/ha-blueprint/issues/new?template=feature_request.md
-[contributors]: https://github.com/Limych/ha-blueprint/graphs/contributors
 [patreon-shield]: https://img.shields.io/endpoint.svg?url=https%3A%2F%2Fshieldsio-patreon.vercel.app%2Fapi%3Fusername%3DLimych%26type%3Dpatrons&style=popout
-[patreon]: https://www.patreon.com/join/limych
->>>>>>> 69056e74
+[patreon]: https://www.patreon.com/join/limych